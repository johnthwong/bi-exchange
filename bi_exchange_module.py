--- conflicted
+++ resolved
@@ -158,12 +158,6 @@
     3. Loop within pairwise goods: for two pairwise goods that successfully trades for one unit, the agents update their pairwise MRS and checks if another trade is possible. The trade continues to occur until the pairwise MRS's of both agents cross.
     '''
 
-<<<<<<< HEAD
-    def execute_exchange(self, trading_days):
-        # reset transactions
-        self.clear_transactions()
-        initial_transaction_count = 0
-=======
     def execute_exchange(self, trading_days, strategic_error=None):
         '''
         strategic_error is the probability (CDF) that the two agents will stop trading two goods, even when it will improve their wellbeing. The higher the probability, the more likely the trade will arbitrarily stop.
@@ -179,8 +173,11 @@
                 raise ValueError(
                     "strategic_error, if provided, must be between (zero or higher) and (less than one)."
                 )
+        
+        # reset transactions
+        self.clear_transactions()
+        
         initial_transaction_count = len(self.transacted_goods_tuple)
->>>>>>> 31951756
         
         for h in range(trading_days):
             self.loop_across_pairwise_agents(strategic_error)
@@ -191,19 +188,11 @@
             print(f"Trading day {h+1}: {current_transaction_count} total transactions, {new_transactions} since start")
             
             # Update plot after every 10 iterations and at the end
-<<<<<<< HEAD
             # if h % 100 == 0 or h == trading_days - 1:
             #     self.plot_first_ten_agents_inventory()
             #     time.sleep(2)
 
-    def loop_across_pairwise_agents(self):
-=======
-            if h % 100 == 0 or h == trading_days - 1:
-                self.plot_first_ten_agents_inventory()
-                time.sleep(2)
-        
     def loop_across_pairwise_agents(self, strategic_error=None):
->>>>>>> 31951756
         random.shuffle(self.shuffled_agents_index)
         loops_across_agents = self.agent_count - 1
         for m in range(loops_across_agents):
@@ -213,14 +202,10 @@
                 iplus1 = self.shuffled_agents_index[mplus1]
                 agent_iplus1 = self.agents[iplus1]
 
-<<<<<<< HEAD
-                self.loop_across_pairwise_goods(agent_i, agent_iplus1)
-                self.record_inventory()
-=======
                 self.loop_across_pairwise_goods(
                     agent_i, agent_iplus1, strategic_error
                     )
->>>>>>> 31951756
+                self.record_inventory()
 
     def loop_across_pairwise_goods(
             self, agent_i, agent_iplus1, strategic_error=None
